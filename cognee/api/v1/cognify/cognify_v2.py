--- conflicted
+++ resolved
@@ -110,11 +110,7 @@
                 summarization_model=cognee_config.summarization_model,
                 task_config={"batch_size": 10},
             ),
-<<<<<<< HEAD
-            Task(add_data_points, task_config={"batch_size": 10}),
-=======
             Task(add_data_points, only_root = True, task_config = { "batch_size": 10 }),
->>>>>>> 35892f97
         ]
 
         pipeline = run_tasks(tasks, data_documents, "cognify_pipeline")
