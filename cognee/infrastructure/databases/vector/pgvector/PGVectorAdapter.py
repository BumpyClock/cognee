import asyncio
from uuid import UUID, uuid4
from typing import List, Optional, get_type_hints

from sqlalchemy.orm import Mapped, mapped_column
from sqlalchemy import JSON, Column, Table, select, delete, MetaData, text
from sqlalchemy.ext.asyncio import create_async_engine, async_sessionmaker

from cognee.exceptions import InvalidValueError
from cognee.shared.logging_utils import get_logger
from cognee.infrastructure.engine import DataPoint
from cognee.infrastructure.engine.utils import parse_id
from cognee.infrastructure.databases.relational import get_relational_engine

from ...relational.ModelBase import Base
from ...relational.sqlalchemy.SqlAlchemyAdapter import SQLAlchemyAdapter
from ..utils import normalize_distances
from ..models.ScoredResult import ScoredResult
from ..exceptions import CollectionNotFoundError
from ..vector_db_interface import VectorDBInterface
from ..embeddings.EmbeddingEngine import EmbeddingEngine
from .serialize_data import serialize_data

logger = get_logger("PGVectorAdapter")


class IndexSchema(DataPoint):
    """
    Define a schema for indexing data points with a text field.

    This class inherits from the DataPoint class and specifies the structure of a single
    data point that includes a text attribute. It also includes a metadata field that
    indicates which fields should be indexed.
    """

    text: str

    metadata: dict = {"index_fields": ["text"]}


class PGVectorAdapter(SQLAlchemyAdapter, VectorDBInterface):
    def __init__(
        self,
        connection_string: str,
        api_key: Optional[str],
        embedding_engine: EmbeddingEngine,
    ):
        self.api_key = api_key
        self.embedding_engine = embedding_engine
        self.db_uri: str = connection_string

        relational_db = get_relational_engine()

        # If postgreSQL is used we must use the same engine and sessionmaker
        if relational_db.engine.dialect.name == "postgresql":
            self.engine = relational_db.engine
            self.sessionmaker = relational_db.sessionmaker
        else:
            # If not create new instances of engine and sessionmaker
            self.engine = create_async_engine(self.db_uri)
            self.sessionmaker = async_sessionmaker(bind=self.engine, expire_on_commit=False)

        # Has to be imported at class level
        # Functions reading tables from database need to know what a Vector column type is
        from pgvector.sqlalchemy import Vector

        self.Vector = Vector

    async def embed_data(self, data: list[str]) -> list[list[float]]:
        """
        Embed a list of texts into vectors using the specified embedding engine.

        Parameters:
        -----------

            - data (list[str]): A list of strings to be embedded into vectors.

        Returns:
        --------

            - list[list[float]]: A list of lists of floats representing embedded vectors.
        """
        return await self.embedding_engine.embed_text(data)

    async def has_collection(self, collection_name: str) -> bool:
        """
        Check if a specified collection exists in the database.

        Parameters:
        -----------

            - collection_name (str): The name of the collection to check for existence.

        Returns:
        --------

            - bool: Returns True if the collection exists, False otherwise.
        """
        async with self.engine.begin() as connection:
            # Create a MetaData instance to load table information
            metadata = MetaData()
            # Load table information from schema into MetaData
            await connection.run_sync(metadata.reflect)

            if collection_name in metadata.tables:
                return True
            else:
                return False

    async def create_collection(self, collection_name: str, payload_schema=None):
<<<<<<< HEAD
        try:
            vector_size = self.embedding_engine.get_vector_size()

            if not await self.has_collection(collection_name):
                async with self.engine.begin() as connection:
                    create_table_sql = text(f"""
                        CREATE TABLE IF NOT EXISTS "{collection_name}" (
                            primary_key UUID NOT NULL PRIMARY KEY,
                            id UUID NOT NULL,
                            payload JSON,
                            vector VECTOR({vector_size})
                        );
                    """)
                    await connection.execute(create_table_sql)
        except Exception as error:
            logger.error(f"An error occurred during vector collection creation: {error}")
            raise error
=======
        data_point_types = get_type_hints(DataPoint)
        vector_size = self.embedding_engine.get_vector_size()

        if not await self.has_collection(collection_name):

            class PGVectorDataPoint(Base):
                """
                Represent a point in a vector data space with associated data and vector representation.

                This class inherits from Base and is associated with a database table defined by
                __tablename__. It maintains the following public methods and instance variables:

                - __init__(self, id, payload, vector): Initializes a new PGVectorDataPoint instance.

                Instance variables:
                - primary_key: Unique identifier for the data point, generated by uuid4.
                - id: Identifier for the data point, defined by data_point_types.
                - payload: JSON data associated with the data point.
                - vector: Vector representation of the data point, with size defined by vector_size.
                """

                __tablename__ = collection_name
                __table_args__ = {"extend_existing": True}
                # PGVector requires one column to be the primary key
                primary_key: Mapped[UUID] = mapped_column(primary_key=True, default=uuid4)
                id: Mapped[data_point_types["id"]]
                payload = Column(JSON)
                vector = Column(self.Vector(vector_size))

                def __init__(self, id, payload, vector):
                    self.id = id
                    self.payload = payload
                    self.vector = vector

            async with self.engine.begin() as connection:
                if len(Base.metadata.tables.keys()) > 0:
                    await connection.run_sync(
                        Base.metadata.create_all, tables=[PGVectorDataPoint.__table__]
                    )
>>>>>>> b8ea699a

    async def create_data_points(self, collection_name: str, data_points: List[DataPoint]):
        data_point_types = get_type_hints(DataPoint)
        if not await self.has_collection(collection_name):
            await self.create_collection(
                collection_name=collection_name,
                payload_schema=type(data_points[0]),
            )

        data_vectors = await self.embed_data(
            [DataPoint.get_embeddable_data(data_point) for data_point in data_points]
        )

        vector_size = self.embedding_engine.get_vector_size()

        class PGVectorDataPoint(Base):
            """
            Represents a data point in a PGVector database. This class maps to a table defined by
            the SQLAlchemy ORM.

            It contains the following public instance variables:
            - primary_key: The primary key of the data point, generated automatically.
            - id: An identifier for the data point.
            - payload: A JSON object containing additional data related to the data point.
            - vector: A vector representation of the data point, configured to the specified size.
            """

            __tablename__ = collection_name
            __table_args__ = {"extend_existing": True}
            # PGVector requires one column to be the primary key
            primary_key: Mapped[UUID] = mapped_column(primary_key=True, default=uuid4)
            id: Mapped[data_point_types["id"]]
            payload = Column(JSON)
            vector = Column(self.Vector(vector_size))

            def __init__(self, id, payload, vector):
                self.id = id
                self.payload = payload
                self.vector = vector

        async with self.get_async_session() as session:
            pgvector_data_points = []

            for data_index, data_point in enumerate(data_points):
                # Check to see if data should be updated or a new data item should be created
                data_point_db = (
                    await session.execute(
                        select(PGVectorDataPoint).filter(PGVectorDataPoint.id == data_point.id)
                    )
                ).scalar_one_or_none()

                # If data point exists update it, if not create a new one
                if data_point_db:
                    data_point_db.id = data_point.id
                    data_point_db.vector = data_vectors[data_index]
                    data_point_db.payload = serialize_data(data_point.model_dump())
                    pgvector_data_points.append(data_point_db)
                else:
                    pgvector_data_points.append(
                        PGVectorDataPoint(
                            id=data_point.id,
                            vector=data_vectors[data_index],
                            payload=serialize_data(data_point.model_dump()),
                        )
                    )

            session.add_all(pgvector_data_points)
            await session.commit()

    async def create_vector_index(self, index_name: str, index_property_name: str):
        await self.create_collection(f"{index_name}_{index_property_name}")

    async def index_data_points(
        self, index_name: str, index_property_name: str, data_points: list[DataPoint]
    ):
        await self.create_data_points(
            f"{index_name}_{index_property_name}",
            [
                IndexSchema(
                    id=data_point.id,
                    text=DataPoint.get_embeddable_data(data_point),
                )
                for data_point in data_points
            ],
        )

    async def get_table(self, collection_name: str) -> Table:
        """
        Dynamically loads a table using the given collection name
        with an async engine.
        """
        async with self.engine.begin() as connection:
            # Create a MetaData instance to load table information
            metadata = MetaData()
            # Load table information from schema into MetaData
            await connection.run_sync(metadata.reflect)
            if collection_name in metadata.tables:
                return metadata.tables[collection_name]
            else:
                raise CollectionNotFoundError(
                    f"Collection '{collection_name}' not found!", log_level="DEBUG"
                )

    async def retrieve(self, collection_name: str, data_point_ids: List[str]):
        # Get PGVectorDataPoint Table from database
        PGVectorDataPoint = await self.get_table(collection_name)

        async with self.get_async_session() as session:
            results = await session.execute(
                select(PGVectorDataPoint).where(PGVectorDataPoint.c.id.in_(data_point_ids))
            )
            results = results.all()

            return [
                ScoredResult(id=parse_id(result.id), payload=result.payload, score=0)
                for result in results
            ]

    async def search(
        self,
        collection_name: str,
        query_text: Optional[str] = None,
        query_vector: Optional[List[float]] = None,
        limit: int = 15,
        with_vector: bool = False,
    ) -> List[ScoredResult]:
        if query_text is None and query_vector is None:
            raise InvalidValueError(message="One of query_text or query_vector must be provided!")

        if query_text and not query_vector:
            query_vector = (await self.embedding_engine.embed_text([query_text]))[0]

        # Get PGVectorDataPoint Table from database
        PGVectorDataPoint = await self.get_table(collection_name)

        # NOTE: This needs to be initialized in case search doesn't return a value
        closest_items = []

        # Use async session to connect to the database
        async with self.get_async_session() as session:
            query = select(
                PGVectorDataPoint,
                PGVectorDataPoint.c.vector.cosine_distance(query_vector).label("similarity"),
            ).order_by("similarity")

            if limit > 0:
                query = query.limit(limit)

            # Find closest vectors to query_vector
            closest_items = await session.execute(query)

        vector_list = []

        # Extract distances and find min/max for normalization
        for vector in closest_items.all():
            vector_list.append(
                {
                    "id": parse_id(str(vector.id)),
                    "payload": vector.payload,
                    "_distance": vector.similarity,
                }
            )

        if len(vector_list) == 0:
            return []

        # Normalize vector distance and add this as score information to vector_list
        normalized_values = normalize_distances(vector_list)
        for i in range(0, len(normalized_values)):
            vector_list[i]["score"] = normalized_values[i]

        # Create and return ScoredResult objects
        return [
            ScoredResult(id=row.get("id"), payload=row.get("payload"), score=row.get("score"))
            for row in vector_list
        ]

    async def batch_search(
        self,
        collection_name: str,
        query_texts: List[str],
        limit: int = None,
        with_vectors: bool = False,
    ):
        query_vectors = await self.embedding_engine.embed_text(query_texts)

        return await asyncio.gather(
            *[
                self.search(
                    collection_name=collection_name,
                    query_vector=query_vector,
                    limit=limit,
                    with_vector=with_vectors,
                )
                for query_vector in query_vectors
            ]
        )

    async def delete_data_points(self, collection_name: str, data_point_ids: list[str]):
        async with self.get_async_session() as session:
            # Get PGVectorDataPoint Table from database
            PGVectorDataPoint = await self.get_table(collection_name)
            results = await session.execute(
                delete(PGVectorDataPoint).where(PGVectorDataPoint.c.id.in_(data_point_ids))
            )
            await session.commit()
            return results

    async def prune(self):
        # Clean up the database if it was set up as temporary
        await self.delete_database()<|MERGE_RESOLUTION|>--- conflicted
+++ resolved
@@ -108,25 +108,6 @@
                 return False
 
     async def create_collection(self, collection_name: str, payload_schema=None):
-<<<<<<< HEAD
-        try:
-            vector_size = self.embedding_engine.get_vector_size()
-
-            if not await self.has_collection(collection_name):
-                async with self.engine.begin() as connection:
-                    create_table_sql = text(f"""
-                        CREATE TABLE IF NOT EXISTS "{collection_name}" (
-                            primary_key UUID NOT NULL PRIMARY KEY,
-                            id UUID NOT NULL,
-                            payload JSON,
-                            vector VECTOR({vector_size})
-                        );
-                    """)
-                    await connection.execute(create_table_sql)
-        except Exception as error:
-            logger.error(f"An error occurred during vector collection creation: {error}")
-            raise error
-=======
         data_point_types = get_type_hints(DataPoint)
         vector_size = self.embedding_engine.get_vector_size()
 
@@ -166,7 +147,6 @@
                     await connection.run_sync(
                         Base.metadata.create_all, tables=[PGVectorDataPoint.__table__]
                     )
->>>>>>> b8ea699a
 
     async def create_data_points(self, collection_name: str, data_points: List[DataPoint]):
         data_point_types = get_type_hints(DataPoint)
