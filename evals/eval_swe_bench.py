import argparse
import json
import subprocess
import sys
from pathlib import Path

from swebench.harness.utils import load_swebench_dataset
from swebench.inference.make_datasets.create_instance import PATCH_EXAMPLE

from cognee.api.v1.cognify.code_graph_pipeline import run_code_graph_pipeline
from cognee.api.v1.search import SearchType
from cognee.infrastructure.llm.get_llm_client import get_llm_client
from cognee.infrastructure.llm.prompts import read_query_prompt
from cognee.modules.retrieval.brute_force_triplet_search import brute_force_triplet_search
from cognee.shared.utils import render_graph
from evals.eval_utils import download_github_repo, retrieved_edges_to_string


def check_install_package(package_name):
    """
    Check if a pip package is installed and install it if not.
    Returns True if package is/was installed successfully, False otherwise.
    """
    try:
        __import__(package_name)
        return True
    except ImportError:
        try:
            subprocess.check_call([sys.executable, "-m", "pip", "install", package_name])
            return True
        except subprocess.CalledProcessError:
            return False


async def generate_patch_with_cognee(instance, llm_client, search_type=SearchType.CHUNKS):
    repo_path = download_github_repo(instance, "../RAW_GIT_REPOS")

    async for result in run_code_graph_pipeline(repo_path, include_docs=True):
        print(result)

    print("Here we have the repo under the repo_path")

    await render_graph(None, include_labels=True, include_nodes=True)

    problem_statement = instance["problem_statement"]
    instructions = read_query_prompt("patch_gen_kg_instructions.txt")

    retrieved_edges = await brute_force_triplet_search(
        problem_statement,
        top_k=3,
<<<<<<< HEAD
        collections=[
            "code_summary_text",
            "data_point_name",
            "document_chunk_text",
            "entity_name",
            "entity_type_name",
            "sourcecodechunk_source_code",
        ],
=======
        collections=["code_summary_text"],
>>>>>>> 18bb282f
    )

    retrieved_edges_str = retrieved_edges_to_string(retrieved_edges)

    prompt = "\n".join(
        [
            problem_statement,
            "<patch>",
            PATCH_EXAMPLE,
            "</patch>",
            "These are the retrieved edges:",
            retrieved_edges_str,
        ]
    )

    llm_client = get_llm_client()
    answer_prediction = await llm_client.acreate_structured_output(
        text_input=prompt,
        system_prompt=instructions,
        response_model=str,
    )

    return answer_prediction


async def generate_patch_without_cognee(instance, llm_client):
    instructions = read_query_prompt("patch_gen_instructions.txt")

    answer_prediction = await llm_client.acreate_structured_output(
        text_input=instance["text"],
        system_prompt=instructions,
        response_model=str,
    )
    return answer_prediction


async def get_preds(dataset, with_cognee=True):
    llm_client = get_llm_client()

    if with_cognee:
        model_name = "with_cognee"
        pred_func = generate_patch_with_cognee
    else:
        model_name = "without_cognee"
        pred_func = generate_patch_without_cognee

    futures = [(instance["instance_id"], pred_func(instance, llm_client)) for instance in dataset]
    model_patches = await asyncio.gather(*[x[1] for x in futures])

    preds = [
        {
            "instance_id": instance_id,
            "model_patch": model_patch,
            "model_name_or_path": model_name,
        }
        for (instance_id, _), model_patch in zip(futures, model_patches)
    ]

    return preds


async def main():
    parser = argparse.ArgumentParser(description="Run LLM predictions on SWE-bench dataset")
    parser.add_argument("--cognee_off", action="store_true")
    parser.add_argument("--max_workers", type=int, required=True)
    args = parser.parse_args()

    for dependency in ["transformers", "sentencepiece", "swebench"]:
        check_install_package(dependency)

    if args.cognee_off:
        dataset_name = "princeton-nlp/SWE-bench_Lite_bm25_13K"
        dataset = load_swebench_dataset(dataset_name, split="test")
        predictions_path = "preds_nocognee.json"
        if not Path(predictions_path).exists():
            preds = await get_preds(dataset, with_cognee=False)
            with open(predictions_path, "w") as file:
                json.dump(preds, file)
    else:
        dataset_name = "princeton-nlp/SWE-bench_Lite"
        swe_dataset = load_swebench_dataset(dataset_name, split="test")[:1]
        predictions_path = "preds.json"
        preds = await get_preds(swe_dataset, with_cognee=not args.cognee_off)
        with open(predictions_path, "w") as file:
            json.dump(preds, file)

    subprocess.run(
        [
            "python",
            "-m",
            "swebench.harness.run_evaluation",
            "--dataset_name",
            dataset_name,
            "--split",
            "test",
            "--predictions_path",
            predictions_path,
            "--max_workers",
            str(args.max_workers),
            "--run_id",
            "test_run",
        ]
    )


if __name__ == "__main__":
    import asyncio

    asyncio.run(main(), debug=True)<|MERGE_RESOLUTION|>--- conflicted
+++ resolved
@@ -48,18 +48,7 @@
     retrieved_edges = await brute_force_triplet_search(
         problem_statement,
         top_k=3,
-<<<<<<< HEAD
-        collections=[
-            "code_summary_text",
-            "data_point_name",
-            "document_chunk_text",
-            "entity_name",
-            "entity_type_name",
-            "sourcecodechunk_source_code",
-        ],
-=======
         collections=["code_summary_text"],
->>>>>>> 18bb282f
     )
 
     retrieved_edges_str = retrieved_edges_to_string(retrieved_edges)
