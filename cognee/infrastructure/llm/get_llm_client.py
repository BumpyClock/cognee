--- conflicted
+++ resolved
@@ -1,16 +1,6 @@
 """Get the LLM client."""
 from enum import Enum
-import json
-import logging
-<<<<<<< HEAD
 from cognee.infrastructure.llm import get_llm_config
-=======
-# from cognee.infrastructure.llm import llm_config
-
-from cognee.config import Config
-from cognee.infrastructure.llm import get_llm_config
-
->>>>>>> 372f23a4
 
 # Define an Enum for LLM Providers
 class LLMProvider(Enum):
@@ -22,13 +12,8 @@
 llm_config = get_llm_config()
 def get_llm_client():
     """Get the LLM client based on the configuration using Enums."""
-<<<<<<< HEAD
     llm_config = get_llm_config()
 
-    logging.error(json.dumps(llm_config.to_dict()))
-=======
-    # logging.error(json.dumps(llm_config.to_dict()))
->>>>>>> 372f23a4
     provider = LLMProvider(llm_config.llm_provider)
 
     if provider == LLMProvider.OPENAI:
