<<<<<<< HEAD
from typing import Any, Optional, List, Type
=======
from typing import Optional, List, Type
from cognee.modules.graph.cognee_graph.CogneeGraphElements import Edge
>>>>>>> 96eb0d44
from cognee.shared.logging_utils import get_logger

from cognee.modules.retrieval.graph_completion_retriever import GraphCompletionRetriever
from cognee.modules.retrieval.utils.completion import generate_completion
from cognee.infrastructure.llm.LLMGateway import LLMGateway
from cognee.infrastructure.llm.prompts import render_prompt, read_query_prompt

logger = get_logger()


class GraphCompletionCotRetriever(GraphCompletionRetriever):
    """
    Handles graph completion by generating responses based on a series of interactions with
    a language model. This class extends from GraphCompletionRetriever and is designed to
    manage the retrieval and validation process for user queries, integrating follow-up
    questions based on reasoning. The public methods are:

    - get_completion

    Instance variables include:
    - validation_system_prompt_path
    - validation_user_prompt_path
    - followup_system_prompt_path
    - followup_user_prompt_path
    """

    def __init__(
        self,
        user_prompt_path: str = "graph_context_for_question.txt",
        system_prompt_path: str = "answer_simple_question.txt",
        validation_user_prompt_path: str = "cot_validation_user_prompt.txt",
        validation_system_prompt_path: str = "cot_validation_system_prompt.txt",
        followup_system_prompt_path: str = "cot_followup_system_prompt.txt",
        followup_user_prompt_path: str = "cot_followup_user_prompt.txt",
        system_prompt: Optional[str] = None,
        top_k: Optional[int] = 5,
        node_type: Optional[Type] = None,
        node_name: Optional[List[str]] = None,
        save_interaction: bool = False,
    ):
        super().__init__(
            user_prompt_path=user_prompt_path,
            system_prompt_path=system_prompt_path,
            system_prompt=system_prompt,
            top_k=top_k,
            node_type=node_type,
            node_name=node_name,
            save_interaction=save_interaction,
        )
        self.validation_system_prompt_path = validation_system_prompt_path
        self.validation_user_prompt_path = validation_user_prompt_path
        self.followup_system_prompt_path = followup_system_prompt_path
        self.followup_user_prompt_path = followup_user_prompt_path

    async def get_completion(
        self,
        query: str,
        context: Optional[List[Edge]] = None,
        max_iter=4,
    ) -> List[str]:
        """
        Generate completion responses based on a user query and contextual information.

        This method interacts with a language model client to retrieve a structured response,
        using a series of iterations to refine the answers and generate follow-up questions
        based on reasoning derived from previous outputs. It raises exceptions if the context
        retrieval fails or if the model encounters issues in generating outputs.

        Parameters:
        -----------

            - query (str): The user's query to be processed and answered.
            - context (Optional[Any]): Optional context that may assist in answering the query.
              If not provided, it will be fetched based on the query. (default None)
            - max_iter: The maximum number of iterations to refine the answer and generate
              follow-up questions. (default 4)

        Returns:
        --------

            - List[str]: A list containing the generated answer to the user's query.
        """
        followup_question = ""
        triplets = []
        completion = ""

        for round_idx in range(max_iter + 1):
            if round_idx == 0:
                if context is None:
                    triplets = await self.get_context(query)
                    context_text = await self.resolve_edges_to_text(triplets)
                else:
                    context_text = await self.resolve_edges_to_text(context)
            else:
                triplets += await self.get_context(followup_question)
                context_text = await self.resolve_edges_to_text(list(set(triplets)))

            completion = await generate_completion(
                query=query,
                context=context_text,
                user_prompt_path=self.user_prompt_path,
                system_prompt_path=self.system_prompt_path,
                system_prompt=self.system_prompt,
            )
            logger.info(f"Chain-of-thought: round {round_idx} - answer: {completion}")
            if round_idx < max_iter:
<<<<<<< HEAD
                valid_args = {"query": query, "answer": completion, "context": context}
                valid_user_prompt = render_prompt(
=======
                valid_args = {"query": query, "answer": completion, "context": context_text}
                valid_user_prompt = LLMGateway.render_prompt(
>>>>>>> 96eb0d44
                    filename=self.validation_user_prompt_path, context=valid_args
                )
                valid_system_prompt = read_query_prompt(
                    prompt_file_name=self.validation_system_prompt_path
                )

                reasoning = await LLMGateway.acreate_structured_output(
                    text_input=valid_user_prompt,
                    system_prompt=valid_system_prompt,
                    response_model=str,
                )
                followup_args = {"query": query, "answer": completion, "reasoning": reasoning}
                followup_prompt = render_prompt(
                    filename=self.followup_user_prompt_path, context=followup_args
                )
                followup_system = read_query_prompt(
                    prompt_file_name=self.followup_system_prompt_path
                )

                followup_question = await LLMGateway.acreate_structured_output(
                    text_input=followup_prompt, system_prompt=followup_system, response_model=str
                )
                logger.info(
                    f"Chain-of-thought: round {round_idx} - follow-up question: {followup_question}"
                )

        if self.save_interaction and context and triplets and completion:
            await self.save_qa(
                question=query, answer=completion, context=context_text, triplets=triplets
            )

        return [completion]<|MERGE_RESOLUTION|>--- conflicted
+++ resolved
@@ -1,9 +1,5 @@
-<<<<<<< HEAD
-from typing import Any, Optional, List, Type
-=======
-from typing import Optional, List, Type
+from typing import Optional, List, Type, Any
 from cognee.modules.graph.cognee_graph.CogneeGraphElements import Edge
->>>>>>> 96eb0d44
 from cognee.shared.logging_utils import get_logger
 
 from cognee.modules.retrieval.graph_completion_retriever import GraphCompletionRetriever
@@ -110,13 +106,8 @@
             )
             logger.info(f"Chain-of-thought: round {round_idx} - answer: {completion}")
             if round_idx < max_iter:
-<<<<<<< HEAD
-                valid_args = {"query": query, "answer": completion, "context": context}
+                valid_args = {"query": query, "answer": completion, "context": context_text}
                 valid_user_prompt = render_prompt(
-=======
-                valid_args = {"query": query, "answer": completion, "context": context_text}
-                valid_user_prompt = LLMGateway.render_prompt(
->>>>>>> 96eb0d44
                     filename=self.validation_user_prompt_path, context=valid_args
                 )
                 valid_system_prompt = read_query_prompt(
