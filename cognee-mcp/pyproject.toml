--- conflicted
+++ resolved
@@ -37,9 +37,5 @@
 allow-direct-references = true
 
 [project.scripts]
-<<<<<<< HEAD
-cognee-mcp = "src:main"
-=======
 cognee = "src:main"
-cognee-mcp = "src:main_mcp"
->>>>>>> 18dcab3c
+cognee-mcp = "src:main_mcp"